{
    "name": "aws-toolkit-vscode",
    "displayName": "AWS Toolkit for Visual Studio Code",
    "description": "An extension for working with Amazon Web Services in Visual Studio Code",
    "version": "1.3.0",
    "publisher": "amazonwebservices",
    "license": "Apache-2.0",
    "repository": {
        "type": "git",
        "url": "https://github.com/aws/aws-toolkit-vscode"
    },
    "engines": {
        "vscode": "^1.31.1"
    },
    "icon": "resources/aws-icon-256x256.png",
    "bugs": {
        "url": "https://github.com/aws/aws-toolkit-vscode/issues"
    },
    "galleryBanner": {
        "color": "#FF9900",
        "theme": "light"
    },
    "categories": [
        "Debuggers",
        "Other"
    ],
    "keywords": [
        "AWS",
        "Lambda",
        "Serverless"
    ],
    "preview": false,
    "qna": "https://github.com/aws/aws-toolkit-vscode/issues",
    "activationEvents": [
        "onCommand:aws.login",
        "onCommand:aws.credential.profile.create",
        "onCommand:aws.logout",
        "onCommand:aws.reportIssue",
        "onCommand:aws.showRegion",
        "onCommand:aws.hideRegion",
        "onView:aws.explorer",
        "onCommand:aws.deploySamApplication",
        "onCommand:aws.samcli.detect",
        "onCommand:aws.lambda.createNewSamApp",
        "onDebugInitialConfigurations",
        "onCommand:aws.viewLogs",
        "onCommand:aws.quickStart",
        "onCommand:aws.help",
        "onCommand:aws.github",
        "onView:aws.cdk.explorer"
    ],
    "main": "./out/src/extension",
    "contributes": {
        "configuration": {
            "type": "object",
            "title": "%AWS.configuration.title%",
            "properties": {
                "aws.profile": {
                    "type": "string",
                    "default": "",
                    "description": "%AWS.configuration.profileDescription%"
                },
                "aws.onDefaultRegionMissing": {
                    "type": "string",
                    "default": "prompt",
                    "markdownDescription": "%AWS.configuration.description.onDefaultRegionMissing%"
                },
                "aws.samcli.location": {
                    "type": "string",
                    "default": "",
                    "markdownDescription": "%AWS.configuration.description.samcli.location%"
                },
                "aws.samcli.debug.attach.retry.maximum": {
                    "type": "number",
                    "default": 30,
                    "description": "%AWS.configuration.description.samcli.debug.attach.retry.maximum%"
                },
                "aws.samcli.debug.attach.timeout.millis": {
                    "type": "number",
                    "default": 30000,
                    "markdownDescription": "%AWS.configuration.description.samcli.debug.attach.timeout%"
                },
                "aws.cdk.explorer.enabled": {
                    "type": "boolean",
                    "default": true,
                    "description": "%AWS.configuration.description.cdk.explorer.enabled%"
                },
                "aws.logLevel": {
                    "type": "string",
                    "default": "info",
                    "enum": [
                        "error",
                        "warn",
                        "info",
                        "verbose"
                    ],
                    "enumDescriptions": [
                        "Errors Only",
                        "Errors and Warnings",
                        "Errors, Warnings, and Info",
                        "Errors, Warnings, Info, and Verbose"
                    ],
                    "markdownDescription": "%AWS.configuration.description.logLevel%"
                },
                "aws.telemetry": {
                    "type": [
                        "string",
                        "null"
                    ],
                    "enum": [
                        "Enable",
                        "Disable",
                        "Use the same setting as VS Code"
                    ],
                    "default": "Use the same setting as VS Code",
                    "markdownDescription": "%AWS.configuration.description.telemetry%"
                }
            }
        },
        "viewsContainers": {
            "activitybar": [
                {
                    "id": "aws-explorer",
                    "title": "%AWS.title%",
                    "icon": "media/aws-logo.svg"
                }
            ]
        },
        "views": {
            "aws-explorer": [
                {
                    "id": "aws.explorer",
                    "name": "%AWS.lambda.explorerTitle%"
                }
            ],
            "explorer": [
                {
                    "id": "aws.cdk.explorer",
                    "name": "%AWS.cdk.explorerTitle%",
                    "when": "config.aws.cdk.explorer.enabled"
                }
            ]
        },
        "menus": {
            "commandPalette": [
                {
                    "command": "aws.deleteCloudFormation",
                    "when": "false"
                },
                {
                    "command": "aws.deleteLambda",
                    "when": "false"
                },
                {
                    "command": "aws.invokeLambda",
                    "when": "false"
                },
                {
                    "command": "aws.refreshAwsExplorer",
                    "when": "false"
                },
                {
                    "command": "aws.showErrorDetails",
                    "when": "false"
                }
            ],
            "view/title": [
                {
                    "command": "aws.refreshAwsExplorer",
                    "when": "view == aws.explorer",
                    "group": "navigation@5"
                },
                {
                    "command": "aws.login",
                    "when": "view == aws.explorer",
                    "group": "1_account@1"
                },
                {
                    "command": "aws.showRegion",
                    "when": "view == aws.explorer",
                    "group": "2_region@1"
                },
                {
                    "command": "aws.hideRegion",
                    "when": "view == aws.explorer",
                    "group": "2_region@2"
                },
                {
                    "command": "aws.lambda.createNewSamApp",
                    "when": "view == aws.explorer",
                    "group": "3_lambda@1"
                },
                {
                    "command": "aws.deploySamApplication",
                    "when": "view == aws.explorer",
                    "group": "3_lambda@2"
                },
                {
                    "command": "aws.quickStart",
                    "when": "view == aws.explorer",
                    "group": "y_quickStart@1"
                },
                {
                    "command": "aws.help",
                    "when": "view == aws.explorer",
                    "group": "z_externalLinks@1"
                },
                {
                    "command": "aws.github",
                    "when": "view == aws.explorer",
                    "group": "z_externalLinks@2"
                },
                {
                    "command": "aws.reportIssue",
                    "when": "view == aws.explorer",
                    "group": "z_externalLinks@3"
                },
                {
                    "command": "aws.refreshCdkExplorer",
                    "when": "view == aws.cdk.explorer",
                    "group": "navigation@5"
                },
                {
                    "command": "aws.cdk.help",
                    "when": "view == aws.cdk.explorer",
                    "group": "z_externalLinks@2"
                },
                {
                    "command": "aws.cdk.provideFeedback",
                    "when": "view == aws.cdk.explorer",
                    "group": "z_externalLinks@3"
                }
            ],
            "view/item/context": [
                {
                    "command": "aws.invokeLambda",
                    "when": "view == aws.explorer && viewItem =~ /^(awsRegionFunctionNode|awsCloudFormationFunctionNode)$/",
                    "group": "0@1"
                },
                {
                    "command": "aws.deleteLambda",
                    "when": "view == aws.explorer && viewItem == awsRegionFunctionNode",
                    "group": "1@1"
                },
                {
                    "command": "aws.deleteCloudFormation",
                    "when": "view == aws.explorer && viewItem == awsCloudFormationNode",
                    "group": "0@5"
                },
                {
                    "command": "aws.showErrorDetails",
                    "when": "view == aws.explorer && viewItem == awsErrorNode",
                    "group": "0@5"
                },
                {
                    "command": "aws.hideRegion",
                    "group": "0@1",
                    "when": "view == aws.explorer && viewItem == awsRegionNode"
                }
            ]
        },
        "commands": [
            {
                "command": "aws.lambda.createNewSamApp",
                "title": "%AWS.command.createNewSamApp%",
                "category": "AWS"
            },
            {
                "command": "aws.login",
                "title": "%AWS.command.login%",
                "category": "AWS"
            },
            {
                "command": "aws.credential.profile.create",
                "title": "%AWS.command.credential.profile.create%",
                "category": "AWS"
            },
            {
                "command": "aws.logout",
                "title": "%AWS.command.logout%",
                "category": "AWS"
            },
            {
                "command": "aws.reportIssue",
                "title": "%AWS.command.reportIssue%",
                "category": "AWS"
            },
            {
                "command": "aws.cdk.provideFeedback",
                "title": "%AWS.command.cdk.provideFeedback%",
                "category": "AWS"
            },
            {
                "command": "aws.cdk.help",
                "title": "%AWS.command.cdk.help%",
                "category": "AWS"
            },
            {
                "command": "aws.showRegion",
                "title": "%AWS.command.showRegion%",
                "category": "AWS"
            },
            {
                "command": "aws.hideRegion",
                "title": "%AWS.command.hideRegion%",
                "category": "AWS"
            },
            {
                "command": "aws.invokeLambda",
                "title": "%AWS.command.invokeLambda%",
                "category": "AWS"
            },
            {
                "command": "aws.deleteLambda",
                "title": "%AWS.command.deleteLambda%",
                "category": "AWS"
            },
            {
                "command": "aws.deploySamApplication",
                "title": "%AWS.command.deploySamApplication%",
                "category": "AWS"
            },
            {
                "command": "aws.refreshAwsExplorer",
                "title": "%AWS.command.refreshAwsExplorer%",
                "category": "AWS",
                "icon": {
                    "dark": "third-party/resources/from-vscode-icons/dark/refresh.svg",
                    "light": "third-party/resources/from-vscode-icons/light/refresh.svg"
                }
            },
            {
                "command": "aws.samcli.detect",
                "title": "%AWS.command.samcli.detect%",
                "category": "AWS"
            },
            {
                "command": "aws.deleteCloudFormation",
                "title": "%AWS.command.deleteCloudFormation%",
                "category": "AWS"
            },
            {
                "command": "aws.showErrorDetails",
                "title": "%AWS.command.showErrorDetails%",
                "category": "AWS"
            },
            {
                "command": "aws.viewLogs",
                "title": "%AWS.command.viewLogs%",
                "category": "AWS"
            },
            {
                "command": "aws.help",
                "title": "%AWS.command.help%",
                "category": "AWS"
            },
            {
                "command": "aws.github",
                "title": "%AWS.command.github%",
                "category": "AWS"
            },
            {
                "command": "aws.quickStart",
                "title": "%AWS.command.quickStart%",
                "category": "AWS"
            },
            {
                "command": "aws.refreshCdkExplorer",
                "title": "%AWS.command.refreshCdkExplorer%",
                "category": "AWS",
                "icon": {
                    "dark": "third-party/resources/from-vscode-icons/dark/refresh.svg",
                    "light": "third-party/resources/from-vscode-icons/light/refresh.svg"
                }
            }
        ],
        "jsonValidation": [
            {
                "fileMatch": ".aws/templates.json",
                "url": "./out/src/schemas/templates.json"
            },
            {
                "fileMatch": "*ecs-task-def.json",
                "url": "https://ecs-intellisense.s3-us-west-2.amazonaws.com/task-definition/schema.json"
            }
        ]
    },
    "scripts": {
        "vscode:prepublish": "npm run recompile",
        "bundleDeps": "node ./build-scripts/bundleDeps.js",
        "clean": "node ./build-scripts/clean.js out",
        "generateNonCodeFiles": "ts-node ./build-scripts/generateNonCodeFiles.ts",
        "reset": "node ./build-scripts/clean.js out node_modules && npm install",
        "copyNonCodeFiles": "node ./build-scripts/copyNonCodeFiles.js",
        "buildScripts": "npm run bundleDeps && npm run copyNonCodeFiles && npm run generateNonCodeFiles",
        "compile": "tsc -p ./ && npm run lint && npm run buildScripts",
        "recompile": "npm run clean && npm run compile",
        "watch": "npm run buildScripts && tsc -watch -p ./",
<<<<<<< HEAD
        "test": "npm run compile && ts-node ./test-scripts/test.ts",
=======
        "postinstall": "node ./node_modules/vscode/bin/install && ts-node ./build-scripts/generateServiceClient.ts",
        "test": "npm run compile && node ./test-scripts/test.js",
>>>>>>> 5a6c78f9
        "integrationTest": "npm run compile && ts-node ./test-scripts/integrationTest.ts",
        "lint": "tslint --project .",
        "lintfix": "tslint --project . --fix",
        "package": "vsce package",
        "install-plugin": "vsce package -o aws-toolkit-vscode-test.vsix && code --install-extension aws-toolkit-vscode-test.vsix",
        "newChange": "ts-node ./build-scripts/newChange.ts",
        "createRelease": "ts-node ./build-scripts/createRelease.ts"
    },
    "devDependencies": {
        "@types/async-lock": "^1.1.0",
        "@types/cross-spawn": "^6.0.0",
        "@types/del": "^3.0.1",
        "@types/fs-extra": "^5.0.4",
        "@types/glob": "^7.1.1",
        "@types/js-yaml": "^3.12.0",
        "@types/lodash": "^4.14.136",
        "@types/lolex": "^3.1.1",
        "@types/marked": "^0.6.5",
        "@types/mocha": "^5.2.0",
        "@types/node": "^10.12.12",
        "@types/opn": "^5.1.0",
        "@types/readline-sync": "^1.4.3",
        "@types/request": "^2.47.1",
        "@types/semver": "^5.5.0",
        "@types/sinon": "^7.0.13",
        "@types/tcp-port-used": "^1.0.0",
        "@types/uuid": "^3.4.4",
        "@types/vscode": "^1.31.0",
        "@types/xml2js": "^0.4.3",
        "decache": "^4.4.0",
        "glob": "^7.1.4",
        "husky": "^2.3.0",
        "istanbul": "^0.4.5",
        "lolex": "^4.2.0",
        "marked": "^0.7.0",
        "mocha": "^6.2.0",
        "prettier": "^1.17.1",
        "pretty-quick": "^1.10.0",
        "readline-sync": "^1.4.9",
        "remap-istanbul": "^0.12.0",
        "semver-regex": "^2.0.0",
        "sinon": "^7.4.2",
        "ts-node": "^8.3.0",
        "tslint": "^5.11.0",
        "tslint-eslint-rules": "^5.4.0",
        "tslint-no-circular-imports": "^0.6.1",
        "vsce": "^1.59.0",
        "vscode-test": "^1.2.0"
    },
    "dependencies": {
        "async-lock": "^1.1.3",
        "aws-sdk": "^2.429.0",
        "cloudformation-schema-js-yaml": "^1.0.1",
        "cross-spawn": "^6.0.5",
        "del": "^3.0.0",
        "fs-extra": "^6.0.1",
        "handlebars": "^4.1.2",
        "immutable": "^4.0.0-rc.12",
        "js-yaml": "^3.13.1",
        "jsonc-parser": "^2.0.2",
        "lodash": "^4.17.14",
        "moment": "^2.24.0",
        "opn": "^5.4.0",
        "request": "^2.88.0",
        "semver": "^5.6.0",
        "sleep-promise": "^8.0.1",
        "strip-ansi": "^5.2.0",
        "tcp-port-used": "^1.0.1",
        "triple-beam": "^1.3.0",
        "typescript": "^3.5.3",
        "uuid": "^3.3.2",
        "vscode-nls": "^3.2.4",
        "vue": "^2.5.16",
        "winston": "^3.2.1",
        "winston-transport": "^4.3.0",
        "xml2js": "^0.4.19"
    },
    "prettier": {
        "printWidth": 120,
        "trailingComma": "none",
        "tabWidth": 4,
        "singleQuote": true,
        "semi": false,
        "bracketSpacing": true,
        "arrowParens": "avoid",
        "endOfLine": "lf"
    },
    "husky": {
        "hooks": {
            "pre-commit": "(git secrets --pre_commit_hook -- \"$@\" || echo 'Please install git-secrets https://github.com/awslabs/git-secrets to check for accidentally commited secrets!') && pretty-quick --staged"
        }
    }
}<|MERGE_RESOLUTION|>--- conflicted
+++ resolved
@@ -396,12 +396,8 @@
         "compile": "tsc -p ./ && npm run lint && npm run buildScripts",
         "recompile": "npm run clean && npm run compile",
         "watch": "npm run buildScripts && tsc -watch -p ./",
-<<<<<<< HEAD
+        "postinstall": "ts-node ./build-scripts/generateServiceClient.ts",
         "test": "npm run compile && ts-node ./test-scripts/test.ts",
-=======
-        "postinstall": "node ./node_modules/vscode/bin/install && ts-node ./build-scripts/generateServiceClient.ts",
-        "test": "npm run compile && node ./test-scripts/test.js",
->>>>>>> 5a6c78f9
         "integrationTest": "npm run compile && ts-node ./test-scripts/integrationTest.ts",
         "lint": "tslint --project .",
         "lintfix": "tslint --project . --fix",
