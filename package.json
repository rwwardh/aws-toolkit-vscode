{
    "name": "aws-toolkit-vscode",
    "displayName": "AWS Toolkit for Visual Studio Code",
    "description": "An extension for working with Amazon Web Services in Visual Studio Code",
    "version": "1.3.0",
    "publisher": "amazonwebservices",
    "license": "Apache-2.0",
    "repository": {
        "type": "git",
        "url": "https://github.com/aws/aws-toolkit-vscode"
    },
    "engines": {
        "vscode": "^1.31.1"
    },
    "icon": "resources/aws-icon-256x256.png",
    "bugs": {
        "url": "https://github.com/aws/aws-toolkit-vscode/issues"
    },
    "galleryBanner": {
        "color": "#FF9900",
        "theme": "light"
    },
    "categories": [
        "Debuggers",
        "Other"
    ],
    "keywords": [
        "AWS",
        "Lambda",
        "Serverless"
    ],
    "preview": false,
    "qna": "https://github.com/aws/aws-toolkit-vscode/issues",
    "activationEvents": [
        "onCommand:aws.login",
        "onCommand:aws.credential.profile.create",
        "onCommand:aws.logout",
        "onCommand:aws.reportIssue",
        "onCommand:aws.showRegion",
        "onCommand:aws.hideRegion",
        "onView:aws.explorer",
        "onCommand:aws.deploySamApplication",
        "onCommand:aws.samcli.detect",
        "onCommand:aws.lambda.createNewSamApp",
        "onDebugInitialConfigurations",
        "onCommand:aws.viewLogs",
        "onCommand:aws.quickStart",
        "onCommand:aws.help",
        "onCommand:aws.github",
<<<<<<< HEAD
        "onCommand:aws.renderStateMachine",
        "onView:aws.cdk.explorer"
=======
        "onView:aws.cdk.explorer",
        "onCommand:aws.refreshCdkExplorer"
>>>>>>> f5d0ded1
    ],
    "main": "./out/src/extension",
    "contributes": {
        "configuration": {
            "type": "object",
            "title": "%AWS.configuration.title%",
            "properties": {
                "aws.profile": {
                    "type": "string",
                    "default": "",
                    "description": "%AWS.configuration.profileDescription%"
                },
                "aws.onDefaultRegionMissing": {
                    "type": "string",
                    "default": "prompt",
                    "markdownDescription": "%AWS.configuration.description.onDefaultRegionMissing%"
                },
                "aws.samcli.location": {
                    "type": "string",
                    "default": "",
                    "markdownDescription": "%AWS.configuration.description.samcli.location%"
                },
                "aws.samcli.debug.attach.retry.maximum": {
                    "type": "number",
                    "default": 30,
                    "description": "%AWS.configuration.description.samcli.debug.attach.retry.maximum%"
                },
                "aws.samcli.debug.attach.timeout.millis": {
                    "type": "number",
                    "default": 30000,
                    "markdownDescription": "%AWS.configuration.description.samcli.debug.attach.timeout%"
                },
                "aws.cdk.explorer.enabled": {
                    "type": "boolean",
                    "default": true,
                    "description": "%AWS.configuration.description.cdk.explorer.enabled%"
                },
                "aws.logLevel": {
                    "type": "string",
                    "default": "info",
                    "enum": [
                        "error",
                        "warn",
                        "info",
                        "verbose"
                    ],
                    "enumDescriptions": [
                        "Errors Only",
                        "Errors and Warnings",
                        "Errors, Warnings, and Info",
                        "Errors, Warnings, Info, and Verbose"
                    ],
                    "markdownDescription": "%AWS.configuration.description.logLevel%"
                },
                "aws.telemetry": {
                    "type": [
                        "string",
                        "null"
                    ],
                    "enum": [
                        "Enable",
                        "Disable",
                        "Use the same setting as VS Code"
                    ],
                    "default": "Use the same setting as VS Code",
                    "markdownDescription": "%AWS.configuration.description.telemetry%"
                }
            }
        },
        "viewsContainers": {
            "activitybar": [
                {
                    "id": "aws-explorer",
                    "title": "%AWS.title%",
                    "icon": "media/aws-logo.svg"
                }
            ]
        },
        "views": {
            "aws-explorer": [
                {
                    "id": "aws.explorer",
                    "name": "%AWS.lambda.explorerTitle%"
                }
            ],
            "explorer": [
                {
                    "id": "aws.cdk.explorer",
                    "name": "%AWS.cdk.explorerTitle%",
                    "when": "config.aws.cdk.explorer.enabled"
                }
            ]
        },
        "menus": {
            "commandPalette": [
                {
                    "command": "aws.deleteCloudFormation",
                    "when": "false"
                },
                {
                    "command": "aws.deleteLambda",
                    "when": "false"
                },
                {
                    "command": "aws.invokeLambda",
                    "when": "false"
                },
                {
                    "command": "aws.refreshAwsExplorer",
                    "when": "false"
                },
                {
                    "command": "aws.refreshCdkExplorer",
                    "when": "false"
                },
                {
                    "command": "aws.cdk.provideFeedback",
                    "when": "false"
                },
                {
                    "command": "aws.showErrorDetails",
                    "when": "false"
                }
            ],
            "view/title": [
                {
                    "command": "aws.refreshAwsExplorer",
                    "when": "view == aws.explorer",
                    "group": "navigation@5"
                },
                {
                    "command": "aws.login",
                    "when": "view == aws.explorer",
                    "group": "1_account@1"
                },
                {
                    "command": "aws.showRegion",
                    "when": "view == aws.explorer",
                    "group": "2_region@1"
                },
                {
                    "command": "aws.hideRegion",
                    "when": "view == aws.explorer",
                    "group": "2_region@2"
                },
                {
                    "command": "aws.lambda.createNewSamApp",
                    "when": "view == aws.explorer",
                    "group": "3_lambda@1"
                },
                {
                    "command": "aws.deploySamApplication",
                    "when": "view == aws.explorer",
                    "group": "3_lambda@2"
                },
                {
                    "command": "aws.quickStart",
                    "when": "view == aws.explorer",
                    "group": "y_quickStart@1"
                },
                {
                    "command": "aws.help",
                    "when": "view == aws.explorer",
                    "group": "z_externalLinks@1"
                },
                {
                    "command": "aws.github",
                    "when": "view == aws.explorer",
                    "group": "z_externalLinks@2"
                },
                {
                    "command": "aws.reportIssue",
                    "when": "view == aws.explorer",
                    "group": "z_externalLinks@3"
                },
                {
                    "command": "aws.refreshCdkExplorer",
                    "when": "view == aws.cdk.explorer",
                    "group": "navigation@5"
                },
                {
                    "command": "aws.cdk.help",
                    "when": "view == aws.cdk.explorer",
                    "group": "z_externalLinks@2"
                },
                {
                    "command": "aws.cdk.provideFeedback",
                    "when": "view == aws.cdk.explorer",
                    "group": "z_externalLinks@3"
                }
            ],
            "view/item/context": [
                {
                    "command": "aws.invokeLambda",
                    "when": "view == aws.explorer && viewItem =~ /^(awsRegionFunctionNode|awsCloudFormationFunctionNode)$/",
                    "group": "0@1"
                },
                {
                    "command": "aws.deleteLambda",
                    "when": "view == aws.explorer && viewItem == awsRegionFunctionNode",
                    "group": "1@1"
                },
                {
                    "command": "aws.deleteCloudFormation",
                    "when": "view == aws.explorer && viewItem == awsCloudFormationNode",
                    "group": "0@5"
                },
                {
                    "command": "aws.showErrorDetails",
                    "when": "view == aws.explorer && viewItem == awsErrorNode",
                    "group": "0@5"
                },
                {
                    "command": "aws.hideRegion",
                    "group": "0@1",
                    "when": "view == aws.explorer && viewItem == awsRegionNode"
                }
            ]
        },
        "commands": [
            {
                "command": "aws.lambda.createNewSamApp",
                "title": "%AWS.command.createNewSamApp%",
                "category": "AWS"
            },
            {
                "command": "aws.login",
                "title": "%AWS.command.login%",
                "category": "AWS"
            },
            {
                "command": "aws.credential.profile.create",
                "title": "%AWS.command.credential.profile.create%",
                "category": "AWS"
            },
            {
                "command": "aws.logout",
                "title": "%AWS.command.logout%",
                "category": "AWS"
            },
            {
                "command": "aws.reportIssue",
                "title": "%AWS.command.reportIssue%",
                "category": "AWS"
            },
            {
                "command": "aws.cdk.provideFeedback",
                "title": "%AWS.command.cdk.provideFeedback%",
                "category": "AWS"
            },
            {
                "command": "aws.cdk.help",
                "title": "%AWS.command.cdk.help%",
                "category": "AWS"
            },
            {
                "command": "aws.showRegion",
                "title": "%AWS.command.showRegion%",
                "category": "AWS"
            },
            {
                "command": "aws.hideRegion",
                "title": "%AWS.command.hideRegion%",
                "category": "AWS"
            },
            {
                "command": "aws.invokeLambda",
                "title": "%AWS.command.invokeLambda%",
                "category": "AWS"
            },
            {
                "command": "aws.deleteLambda",
                "title": "%AWS.command.deleteLambda%",
                "category": "AWS"
            },
            {
                "command": "aws.deploySamApplication",
                "title": "%AWS.command.deploySamApplication%",
                "category": "AWS"
            },
            {
                "command": "aws.refreshAwsExplorer",
                "title": "%AWS.command.refreshAwsExplorer%",
                "category": "AWS",
                "icon": {
                    "dark": "third-party/resources/from-vscode-icons/dark/refresh.svg",
                    "light": "third-party/resources/from-vscode-icons/light/refresh.svg"
                }
            },
            {
                "command": "aws.samcli.detect",
                "title": "%AWS.command.samcli.detect%",
                "category": "AWS"
            },
            {
                "command": "aws.deleteCloudFormation",
                "title": "%AWS.command.deleteCloudFormation%",
                "category": "AWS"
            },
            {
                "command": "aws.showErrorDetails",
                "title": "%AWS.command.showErrorDetails%",
                "category": "AWS"
            },
            {
                "command": "aws.viewLogs",
                "title": "%AWS.command.viewLogs%",
                "category": "AWS"
            },
            {
                "command": "aws.help",
                "title": "%AWS.command.help%",
                "category": "AWS"
            },
            {
                "command": "aws.github",
                "title": "%AWS.command.github%",
                "category": "AWS"
            },
            {
                "command": "aws.quickStart",
                "title": "%AWS.command.quickStart%",
                "category": "AWS"
            },
            {
                "command": "aws.refreshCdkExplorer",
                "title": "%AWS.command.refreshCdkExplorer%",
                "category": "AWS",
                "icon": {
                    "dark": "third-party/resources/from-vscode-icons/dark/refresh.svg",
                    "light": "third-party/resources/from-vscode-icons/light/refresh.svg"
                }
            },
            {
                "command": "aws.renderStateMachine",
                "title": "%AWS.command.stepFunctions.renderStateMachine%",
                "category": "AWS"
            }
        ],
        "jsonValidation": [
            {
                "fileMatch": ".aws/templates.json",
                "url": "./out/src/schemas/templates.json"
            },
            {
                "fileMatch": "*ecs-task-def.json",
                "url": "https://ecs-intellisense.s3-us-west-2.amazonaws.com/task-definition/schema.json"
            }
        ],
        "languages": [
            {
                "id": "asl",
                "extensions": [
                    ".asl.json",
                    ".asl"
                ],
                "aliases": [
                    "Amazon States Language"
                ]
            }
        ],
        "snippets": [
            {
                "language": "asl",
                "path": "./snippets/stepFunctions.json"
            }
        ]
    },
    "scripts": {
        "vscode:prepublish": "npm run recompile",
        "bundleDeps": "node ./build-scripts/bundleDeps.js",
        "clean": "node ./build-scripts/clean.js out",
        "generateNonCodeFiles": "ts-node ./build-scripts/generateNonCodeFiles.ts",
        "reset": "node ./build-scripts/clean.js out node_modules && npm install",
        "copyNonCodeFiles": "node ./build-scripts/copyNonCodeFiles.js",
        "buildScripts": "npm run bundleDeps && npm run copyNonCodeFiles && npm run generateNonCodeFiles",
        "compile": "tsc -p ./ && npm run lint && npm run buildScripts",
        "recompile": "npm run clean && npm run compile",
        "watch": "npm run buildScripts && tsc -watch -p ./",
        "postinstall": "node ./node_modules/vscode/bin/install && ts-node ./build-scripts/generateServiceClient.ts",
        "test": "npm run compile && node ./test-scripts/test.js",
        "integrationTest": "npm run compile && ts-node ./test-scripts/integrationTest.ts",
        "lint": "tslint --project .",
        "lintfix": "tslint --project . --fix",
        "package": "vsce package",
        "install-plugin": "vsce package -o aws-toolkit-vscode-test.vsix && code --install-extension aws-toolkit-vscode-test.vsix",
        "newChange": "ts-node ./build-scripts/newChange.ts",
        "createRelease": "ts-node ./build-scripts/createRelease.ts"
    },
    "devDependencies": {
        "@types/async-lock": "^1.1.0",
        "@types/cross-spawn": "^6.0.0",
        "@types/del": "^3.0.1",
        "@types/fs-extra": "^5.0.4",
        "@types/glob": "^7.1.1",
        "@types/js-yaml": "^3.12.0",
        "@types/lodash": "^4.14.136",
        "@types/lolex": "^3.1.1",
        "@types/marked": "^0.6.5",
        "@types/mocha": "^5.2.0",
        "@types/node": "^10.12.12",
        "@types/opn": "^5.1.0",
        "@types/readline-sync": "^1.4.3",
        "@types/request": "^2.47.1",
        "@types/semver": "^5.5.0",
        "@types/sinon": "^7.0.13",
        "@types/tcp-port-used": "^1.0.0",
        "@types/uuid": "^3.4.4",
        "@types/xml2js": "^0.4.3",
        "decache": "^4.4.0",
        "glob": "^7.1.3",
        "husky": "^2.3.0",
        "istanbul": "^0.4.5",
        "lolex": "^4.2.0",
        "marked": "^0.7.0",
        "mocha": "^5.2.0",
        "prettier": "^1.17.1",
        "pretty-quick": "^1.10.0",
        "readline-sync": "^1.4.9",
        "remap-istanbul": "^0.12.0",
        "semver-regex": "^2.0.0",
        "sinon": "^7.4.2",
        "ts-node": "^8.3.0",
        "tslint": "^5.11.0",
        "tslint-eslint-rules": "^5.4.0",
        "tslint-no-circular-imports": "^0.6.1",
        "vsce": "^1.59.0",
        "vscode": "^1.1.33"
    },
    "dependencies": {
        "async-lock": "^1.1.3",
        "aws-sdk": "^2.429.0",
        "cloudformation-schema-js-yaml": "^1.0.1",
        "cross-spawn": "^6.0.5",
        "del": "^3.0.0",
        "fs-extra": "^6.0.1",
        "handlebars": "^4.1.2",
        "immutable": "^4.0.0-rc.12",
        "js-yaml": "^3.13.1",
        "jsonc-parser": "^2.0.2",
        "lodash": "^4.17.14",
        "moment": "^2.24.0",
        "opn": "^5.4.0",
        "request": "^2.88.0",
        "semver": "^5.6.0",
        "sleep-promise": "^8.0.1",
        "strip-ansi": "^5.2.0",
        "tcp-port-used": "^1.0.1",
        "triple-beam": "^1.3.0",
        "typescript": "^3.5.3",
        "uuid": "^3.3.2",
        "vscode-nls": "^3.2.4",
        "vue": "^2.5.16",
        "winston": "^3.2.1",
        "winston-transport": "^4.3.0",
        "xml2js": "^0.4.19"
    },
    "prettier": {
        "printWidth": 120,
        "trailingComma": "none",
        "tabWidth": 4,
        "singleQuote": true,
        "semi": false,
        "bracketSpacing": true,
        "arrowParens": "avoid",
        "endOfLine": "lf"
    },
    "husky": {
        "hooks": {
            "pre-commit": "(git secrets --pre_commit_hook -- \"$@\" || echo 'Please install git-secrets https://github.com/awslabs/git-secrets to check for accidentally commited secrets!') && pretty-quick --staged"
        }
    }
}<|MERGE_RESOLUTION|>--- conflicted
+++ resolved
@@ -47,13 +47,9 @@
         "onCommand:aws.quickStart",
         "onCommand:aws.help",
         "onCommand:aws.github",
-<<<<<<< HEAD
         "onCommand:aws.renderStateMachine",
-        "onView:aws.cdk.explorer"
-=======
         "onView:aws.cdk.explorer",
         "onCommand:aws.refreshCdkExplorer"
->>>>>>> f5d0ded1
     ],
     "main": "./out/src/extension",
     "contributes": {
